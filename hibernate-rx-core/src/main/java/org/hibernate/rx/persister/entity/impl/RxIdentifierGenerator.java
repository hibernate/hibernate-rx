--- conflicted
+++ resolved
@@ -14,17 +14,9 @@
  * @see SequenceRxIdentifierGenerator
  */
 @FunctionalInterface
-<<<<<<< HEAD
-public interface RxIdentifierGenerator {
-	/**
-	 * Returns a generated identifier, via a {@link CompletionStage}.
-	 */
-	CompletionStage<Optional<Integer>> generate(SessionFactoryImplementor factory);
-=======
 public interface RxIdentifierGenerator<Id> {
 	/**
 	 * Returns a generated identifier, via a {@link CompletionStage}.
 	 */
 	CompletionStage<Optional<Id>> generate(SessionFactoryImplementor factory);
->>>>>>> 838d401b
 }